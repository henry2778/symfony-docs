error_mapping
~~~~~~~~~~~~~

<<<<<<< HEAD
**type**: ``array`` **default**: ``empty``
=======
.. versionadded:: 2.1
    The ``error_mapping`` option was introduced in Symfony 2.1.

**type**: ``array`` **default**: ``array()``
>>>>>>> 5d304d98

This option allows you to modify the target of a validation error.

Imagine you have a custom method named ``matchingCityAndZipCode`` that validates
whether the city and zip code match. Unfortunately, there is no "matchingCityAndZipCode"
field in your form, so all that Symfony can do is display the error on top
of the form.

With customized error mapping, you can do better: map the error to the city
field so that it displays above it::

    public function setDefaultOptions(OptionsResolverInterface $resolver)
    {
        $resolver->setDefaults(array(
            'error_mapping' => array(
                'matchingCityAndZipCode' => 'city',
            ),
        ));
    }

Here are the rules for the left and the right side of the mapping:

* The left side contains property paths;
* If the violation is generated on a property or method of a class, its
  path is simply ``propertyName``;
* If the violation is generated on an entry of an ``array`` or ``ArrayAccess``
  object, the property path is ``[indexName]``;
* You can construct nested property paths by concatenating them, separating
  properties by dots. For example: ``addresses[work].matchingCityAndZipCode``;
* The left side of the error mapping also accepts a dot ``.``, which refers
  to the field itself. That means that any error added to the field is added
  to the given nested field instead;
* The right side contains simply the names of fields in the form.<|MERGE_RESOLUTION|>--- conflicted
+++ resolved
@@ -1,14 +1,7 @@
 error_mapping
 ~~~~~~~~~~~~~
 
-<<<<<<< HEAD
-**type**: ``array`` **default**: ``empty``
-=======
-.. versionadded:: 2.1
-    The ``error_mapping`` option was introduced in Symfony 2.1.
-
 **type**: ``array`` **default**: ``array()``
->>>>>>> 5d304d98
 
 This option allows you to modify the target of a validation error.
 
