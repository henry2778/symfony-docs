--- conflicted
+++ resolved
@@ -87,8 +87,5 @@
         - ".. _`Deploying Symfony 4 Apps on Heroku`: https://devcenter.heroku.com/articles/deploying-symfony4"
         - "//                  224, 165, 141, 224, 164, 164, 224, 165, 135])"
         - '.. versionadded:: 0.2' # MercureBundle
-<<<<<<< HEAD
         - 'provides a ``loginUser()`` method to simulate logging in in your functional'
-=======
-        - '.. code-block:: twig'
->>>>>>> b14da161
+        - '.. code-block:: twig'