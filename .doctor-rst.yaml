--- conflicted
+++ resolved
@@ -85,10 +85,6 @@
         - '$var .= "Because of this `\xE9` octet (\\xE9),\n";'
         - "`Deploying Symfony 4 Apps on Heroku`_."
         - ".. _`Deploying Symfony 4 Apps on Heroku`: https://devcenter.heroku.com/articles/deploying-symfony4"
-<<<<<<< HEAD
         - "//                  224, 165, 141, 224, 164, 164, 224, 165, 135])"
         - '.. versionadded:: 0.2' # MercureBundle
-=======
-        - '.. versionadded:: 0.2' # MercureBundle
-        - '.. code-block:: twig'
->>>>>>> 7ff0c26d
+        - '.. code-block:: twig'